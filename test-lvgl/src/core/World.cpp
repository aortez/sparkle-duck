#include "World.h"
#include "Cell.h"
#include "ReflectSerializer.h"
#include "ScopeTimer.h"
#include "Vector2i.h"
#include "WorldAirResistanceCalculator.h"
#include "WorldCohesionCalculator.h"
#include "WorldCollisionCalculator.h"
#include "WorldDiagramGeneratorEmoji.h"
#include "WorldInterpolationTool.h"
#include "WorldSupportCalculator.h"
#include "WorldViscosityCalculator.h"
#include "organisms/TreeManager.h"
#include "spdlog/spdlog.h"

#include <algorithm>
#include <array>
#include <cassert>
#include <cmath>
#include <queue>
#include <random>
#include <set>
#include <sstream>

namespace DirtSim {

// Velocities are in Cells/second.
static constexpr double MAX_VELOCITY_PER_TIMESTEP = 100.0;
static constexpr double VELOCITY_DAMPING_THRESHOLD_PER_TIMESTEP = 20.0;
static constexpr double VELOCITY_DAMPING_FACTOR_PER_TIMESTEP = 0.10;

World::World() : World(1, 1)
{}

World::World(uint32_t width, uint32_t height)
    : cohesion_bind_force_enabled_(false),
      cohesion_bind_force_strength_(1.0),
      com_cohesion_range_(1),
      air_resistance_enabled_(true),
      air_resistance_strength_(0.1),
      selected_material_(MaterialType::DIRT),
      support_calculator_(),
      pressure_calculator_(),
      collision_calculator_(),
      adhesion_calculator_(),
      friction_calculator_(),
      tree_manager_(std::make_unique<TreeManager>())
{
    // Set dimensions (other WorldData members use defaults from struct declaration).
    data.width = width;
    data.height = height;

    spdlog::info("Creating World: {}x{} grid with pure-material physics", data.width, data.height);

    // Initialize cell grid.
    data.cells.resize(data.width * data.height);

    // Initialize with air.
    for (auto& cell : data.cells) {
        cell = Cell{ MaterialType::AIR, 0.0 };
    }

    // Set up boundary walls if enabled.
    if (areWallsEnabled()) {
        setupBoundaryWalls();
    }

    timers_.startTimer("total_simulation");

    spdlog::info("World initialization complete");
}

World::~World()
{
    spdlog::info("Destroying World: {}x{} grid", data.width, data.height);
    timers_.stopTimer("total_simulation");
    timers_.dumpTimerStats();
}

std::string World::toAsciiDiagram() const
{
    return WorldDiagramGeneratorEmoji::generateEmojiDiagram(*this);
}

// =================================================================
// CORE SIMULATION METHODS
// =================================================================

void World::advanceTime(double deltaTimeSeconds)
{
    ScopeTimer timer(timers_, "advance_time");

    const double scaledDeltaTime = deltaTimeSeconds * physicsSettings.timescale;
    spdlog::trace(
        "World::advanceTime: deltaTime={:.4f}s, timestep={}", deltaTimeSeconds, data.timestep);
    if (scaledDeltaTime == 0.0) {
        return;
    }

    // NOTE: Particle generation now handled by Scenario::tick(), called before advanceTime().

    // Pre-compute support map for all cells (bottom-up pass).
    {
        ScopeTimer supportMapTimer(timers_, "compute_support_map");
        WorldSupportCalculator support_calc{};
        support_calc.computeSupportMapBottomUp(*this);
    }

    // Calculate hydrostatic pressure based on current material positions.
    // This must happen before force resolution so buoyancy forces are immediate.
    if (physicsSettings.pressure_hydrostatic_strength > 0.0) {
        ScopeTimer hydroTimer(timers_, "hydrostatic_pressure");
        pressure_calculator_.calculateHydrostaticPressure(*this);
    }

    // Accumulate and apply all forces based on resistance.
    // This now includes pressure forces from the current frame.
    {
        ScopeTimer resolveTimer(timers_, "resolve_forces_total");
        resolveForces(scaledDeltaTime);
    }

    {
        ScopeTimer velocityTimer(timers_, "velocity_limiting");
        processVelocityLimiting(scaledDeltaTime);
    }

    {
        ScopeTimer transfersTimer(timers_, "update_transfers");
        updateTransfers(scaledDeltaTime);
    }

    // Process queued material moves - this detects NEW blocked transfers.
    {
        ScopeTimer movesTimer(timers_, "process_moves_total");
        processMaterialMoves();
    }

    // Process any blocked transfers that were queued during processMaterialMoves.
    // This generates dynamic pressure from collisions.
    if (physicsSettings.pressure_dynamic_strength > 0.0) {
        ScopeTimer dynamicTimer(timers_, "dynamic_pressure");
        // Generate virtual gravity transfers to create pressure from gravity forces.
        // This allows dynamic pressure to model hydrostatic-like behavior.
        //        pressure_calculator_.generateVirtualGravityTransfers(scaledDeltaTime);

        pressure_calculator_.processBlockedTransfers(
            *this, pressure_calculator_.blocked_transfers_);
        pressure_calculator_.blocked_transfers_.clear();
    }

    // Apply pressure diffusion before decay.
    if (physicsSettings.pressure_diffusion_strength > 0.0) {
        ScopeTimer diffusionTimer(timers_, "pressure_diffusion");
        pressure_calculator_.applyPressureDiffusion(*this, scaledDeltaTime);
    }

    // Apply pressure decay after material moves.
    {
        ScopeTimer decayTimer(timers_, "pressure_decay");
        pressure_calculator_.applyPressureDecay(*this, scaledDeltaTime);
    }

    // Update tree organisms after physics is complete.
    if (tree_manager_) {
        ScopeTimer treeTimer(timers_, "tree_organisms");
        tree_manager_->update(*this, scaledDeltaTime);
    }

    data.timestep++;
}
void World::reset()
{
    spdlog::info("Resetting World to empty state");

    data.timestep = 0;
    data.removed_mass = 0.0;
    pending_moves_.clear();

    // Clear all cells to air.
    for (auto& cell : data.cells) {
        cell.clear();
    }

    spdlog::info("World reset complete - world is now empty");
}

// DEPRECATED: World setup now handled by Scenario::setup().
void World::setup()
{
    spdlog::warn("World::setup() is deprecated - use Scenario::setup() instead");
}

// =================================================================.
// MATERIAL ADDITION METHODS.
// =================================================================.

void World::addMaterialAtCell(uint32_t x, uint32_t y, MaterialType type, double amount)
{
    if (!isValidCell(x, y)) {
        return;
    }

    Cell& cell = at(x, y);
    const double added = cell.addMaterial(type, amount);

    if (added > 0.0) {
        spdlog::trace("Added {:.3f} {} at cell ({},{})", added, getMaterialName(type), x, y);
    }
}

void World::addMaterialAtPixel(int pixelX, int pixelY, MaterialType type, double amount)
{
    int cellX, cellY;
    pixelToCell(pixelX, pixelY, cellX, cellY);

    spdlog::debug(
        "World::addMaterialAtPixel({}) at pixel ({},{}) -> cell ({},{})",
        getMaterialName(type),
        pixelX,
        pixelY,
        cellX,
        cellY);

    if (isValidCell(cellX, cellY)) {
        addMaterialAtCell(static_cast<uint32_t>(cellX), static_cast<uint32_t>(cellY), type, amount);
    }
}

// =================================================================.
// GRID MANAGEMENT.
// =================================================================.

void World::resizeGrid(uint32_t newWidth, uint32_t newHeight)
{
    if (!shouldResize(newWidth, newHeight)) {
        return;
    }

    onPreResize(newWidth, newHeight);

    // Phase 1: Generate interpolated cells using the interpolation tool.
    std::vector<Cell> interpolatedCells = WorldInterpolationTool::generateInterpolatedCellsB(
        data.cells, data.width, data.height, newWidth, newHeight);

    // Phase 2: Update world state with the new interpolated cells.
    data.width = newWidth;
    data.height = newHeight;
    data.cells = std::move(interpolatedCells);

    onPostResize();

    spdlog::info("World bilinear resize complete");
}

void World::onPostResize()
{
    // Rebuild boundary walls if enabled.
    if (areWallsEnabled()) {
        setupBoundaryWalls();
    }
}

// =================================================================.
// WORLDB-SPECIFIC METHODS.
// =================================================================.

Cell& World::at(uint32_t x, uint32_t y)
{
    assert(x < data.width && y < data.height);
    return data.cells[coordToIndex(x, y)];
}

const Cell& World::at(uint32_t x, uint32_t y) const
{
    assert(x < data.width && y < data.height);
    return data.cells[coordToIndex(x, y)];
}

Cell& World::at(const Vector2i& pos)
{
    return at(static_cast<uint32_t>(pos.x), static_cast<uint32_t>(pos.y));
}

const Cell& World::at(const Vector2i& pos) const
{
    return at(static_cast<uint32_t>(pos.x), static_cast<uint32_t>(pos.y));
}

double World::getTotalMass() const
{
    double totalMass = 0.0;
    int cellCount = 0;
    int nonEmptyCells = 0;

    for (const auto& cell : data.cells) {
        double cellMass = cell.getMass();
        totalMass += cellMass;
        cellCount++;
        if (cellMass > 0.0) {
            nonEmptyCells++;
        }
    }

    spdlog::info(
        "DEBUGGING: World total mass={:.3f} from {} cells ({} non-empty)",
        totalMass,
        cellCount,
        nonEmptyCells);
    return totalMass;
}

// =================================================================.
// INTERNAL PHYSICS METHODS.
// =================================================================.

void World::applyGravity()
{
    ScopeTimer timer(timers_, "apply_gravity");

    for (auto& cell : data.cells) {
        if (!cell.isEmpty() && !cell.isWall()) {
            // Gravity force is proportional to material density (F = m × g).
            // This enables buoyancy: denser materials sink, lighter materials float.
            const MaterialProperties& props = getMaterialProperties(cell.material_type);
            Vector2d gravityForce(0.0, props.density * physicsSettings.gravity);

            // Accumulate gravity force instead of applying directly.
            cell.addPendingForce(gravityForce);
        }
    }
}

void World::applyAirResistance()
{
    if (!air_resistance_enabled_) {
        return;
    }

    ScopeTimer timer(timers_, "apply_air_resistance");

    WorldAirResistanceCalculator air_resistance_calculator{};

    for (uint32_t y = 0; y < data.height; ++y) {
        for (uint32_t x = 0; x < data.width; ++x) {
            Cell& cell = at(x, y);

            if (!cell.isEmpty() && !cell.isWall()) {
                Vector2d air_resistance_force = air_resistance_calculator.calculateAirResistance(
                    *this, x, y, air_resistance_strength_);
                cell.addPendingForce(air_resistance_force);
            }
        }
    }
}

void World::applyCohesionForces()
{
    if (physicsSettings.cohesion_strength <= 0.0) {
        return;
    }

    ScopeTimer timer(timers_, "apply_cohesion_forces");

    // Create calculators once outside the loop.
    WorldCohesionCalculator cohesion_calc{};

    {
        ScopeTimer cohesionTimer(timers_, "cohesion_calculation");
        for (uint32_t y = 0; y < data.height; ++y) {
            for (uint32_t x = 0; x < data.width; ++x) {
                Cell& cell = at(x, y);

                if (cell.isEmpty() || cell.isWall()) {
                    continue;
                }

                // Calculate COM cohesion force.
                WorldCohesionCalculator::COMCohesionForce com_cohesion =
                    cohesion_calc.calculateCOMCohesionForce(*this, x, y, com_cohesion_range_);

                // COM cohesion force accumulation (only if force is active).
                if (com_cohesion.force_active) {
                    Vector2d com_cohesion_force = com_cohesion.force_direction
                        * com_cohesion.force_magnitude * physicsSettings.cohesion_strength;

                    // Directional correction: only apply force when velocity is misaligned.
                    // This prevents oscillations by not accelerating already-converging particles.
                    if (cell.velocity.magnitude() > 0.01) {
                        double alignment = cell.velocity.dot(com_cohesion_force.normalize());

                        // Reduce force when already aligned with cohesion direction.
                        // alignment = -1.0 (opposite) → 100% force (strong correction)
                        // alignment =  0.0 (perpendicular) → 100% force (neutral)
                        // alignment = +1.0 (aligned) → 0% force (no interference)
                        double correction_factor = std::max(0.0, 1.0 - alignment);
                        com_cohesion_force = com_cohesion_force * correction_factor;
                    }

                    cell.addPendingForce(com_cohesion_force);
                }
            }
        }
    }

    // Adhesion force accumulation (only if enabled).
    if (physicsSettings.adhesion_strength > 0.0) {
        ScopeTimer adhesionTimer(timers_, "adhesion_calculation");
        for (uint32_t y = 0; y < data.height; ++y) {
            for (uint32_t x = 0; x < data.width; ++x) {
                Cell& cell = at(x, y);

                if (cell.isEmpty() || cell.isWall()) {
                    continue;
                }

                WorldAdhesionCalculator::AdhesionForce adhesion =
                    adhesion_calculator_.calculateAdhesionForce(*this, x, y);
                Vector2d adhesion_force = adhesion.force_direction * adhesion.force_magnitude
                    * physicsSettings.adhesion_strength;
                cell.addPendingForce(adhesion_force);
            }
        }
    }
}

void World::applyPressureForces()
{
    if (physicsSettings.pressure_hydrostatic_strength <= 0.0
        && physicsSettings.pressure_dynamic_strength <= 0.0) {
        return;
    }

    ScopeTimer timer(timers_, "apply_pressure_forces");

    // Apply pressure forces through the pending force system.
    for (uint32_t y = 0; y < data.height; ++y) {
        for (uint32_t x = 0; x < data.width; ++x) {
            Cell& cell = at(x, y);

            // Skip empty cells and walls.
            if (cell.isEmpty() || cell.isWall()) {
                continue;
            }

            // Get total pressure for this cell.
            double total_pressure = cell.pressure;
            if (total_pressure < MIN_MATTER_THRESHOLD) {
                continue;
            }

            // Calculate pressure gradient to determine force direction.
            // The gradient is calculated as (center_pressure - neighbor_pressure) * direction,
            // which points AWAY from high pressure regions (toward increasing pressure).
            Vector2d gradient = pressure_calculator_.calculatePressureGradient(*this, x, y);

            // Only apply force if system is out of equilibrium.
            if (gradient.magnitude() > 0.001) {
                // Get material-specific hydrostatic weight to scale pressure response.
                const MaterialProperties& props = getMaterialProperties(cell.material_type);
                double hydrostatic_weight = props.hydrostatic_weight;

                Vector2d pressure_force =
                    gradient * physicsSettings.pressure_scale * hydrostatic_weight;
                cell.addPendingForce(pressure_force);

                spdlog::debug(
                    "Cell ({},{}) pressure force: total_pressure={:.4f}, "
                    "gradient=({:.4f},{:.4f}), force=({:.4f},{:.4f})",
                    x,
                    y,
                    total_pressure,
                    gradient.x,
                    gradient.y,
                    pressure_force.x,
                    pressure_force.y);
            }
        }
    }
}

double World::getMotionStateMultiplier(MotionState state, double sensitivity) const
{
    double base_multiplier = 1.0; // Default to STATIC.
    switch (state) {
        case MotionState::STATIC:
            base_multiplier = 1.0;
            break;
        case MotionState::FALLING:
            base_multiplier = 0.3;
            break;
        case MotionState::TURBULENT:
            base_multiplier = 0.1;
            break;
        case MotionState::SLIDING:
            base_multiplier = 0.5;
            break;
    }

    // Interpolate based on sensitivity.
    return 1.0 - sensitivity * (1.0 - base_multiplier);
}

void World::resolveForces(double deltaTime)
{
    ScopeTimer timer(timers_, "resolve_forces");

    // Clear pending forces at the start of each physics frame.
    for (auto& cell : data.cells) {
        cell.clearPendingForce();
    }

    // Apply gravity forces.
    applyGravity();

    // Apply air resistance forces.
    applyAirResistance();

    // Apply pressure forces from previous frame.
    applyPressureForces();

    // Apply cohesion and adhesion forces.
    applyCohesionForces();

    // Apply contact-based friction forces.
    friction_calculator_.calculateAndApplyFrictionForces(*this, deltaTime);

    // Apply viscous forces (momentum diffusion between same-material neighbors).
    if (physicsSettings.viscosity_strength > 0.0) {
        ScopeTimer viscosityTimer(timers_, "apply_viscous_forces");
        for (uint32_t y = 0; y < data.height; ++y) {
            for (uint32_t x = 0; x < data.width; ++x) {
                Cell& cell = at(x, y);

                if (cell.isEmpty() || cell.isWall()) {
                    continue;
                }

                // Calculate viscous force from neighbor velocity averaging.
                auto viscous_result = viscosity_calculator_.calculateViscousForce(*this, x, y);
                cell.addPendingForce(viscous_result.force);

                // Store for visualization.
                cell.accumulated_viscous_force = viscous_result.force;
<<<<<<< HEAD
=======
            }
        }
    }

    // Now resolve all accumulated forces directly (no damping).
    for (uint32_t y = 0; y < data.height; ++y) {
        for (uint32_t x = 0; x < data.width; ++x) {
            Cell& cell = at(x, y);

            if (cell.isEmpty() || cell.isWall()) {
                continue;
>>>>>>> b255f77a
            }
        }
    }

<<<<<<< HEAD
    // Now resolve all accumulated forces directly (no damping).
    for (uint32_t y = 0; y < data.height; ++y) {
        for (uint32_t x = 0; x < data.width; ++x) {
            Cell& cell = at(x, y);

            if (cell.isEmpty() || cell.isWall()) {
                continue;
            }

            // Get the total pending force (includes gravity, pressure, cohesion, adhesion,
            // friction, viscosity).
            Vector2d net_force = cell.pending_force;

            // Apply forces directly to velocity (no damping factor!).
            Vector2d velocity_change = net_force * deltaTime;
            cell.velocity += velocity_change;

            // Debug logging (INFO for WOOD to track buoyancy issue).
            if (net_force.magnitude() > 0.001) {
                auto log_level = (cell.material_type == MaterialType::WOOD) ? spdlog::level::info
                                                                            : spdlog::level::debug;
                spdlog::log(
                    log_level,
=======
            // Get the total pending force (includes gravity, pressure, cohesion, adhesion,
            // friction, viscosity).
            Vector2d net_force = cell.pending_force;

            // Apply forces directly to velocity (no damping factor!).
            Vector2d velocity_change = net_force * deltaTime;
            cell.velocity += velocity_change;

            // Debug logging.
            if (net_force.magnitude() > 0.001) {
                spdlog::debug(
>>>>>>> b255f77a
                    "Cell ({},{}) {} - Force: ({:.3f},{:.3f}), vel_change: ({:.3f},{:.3f}), "
                    "new_vel: ({:.3f},{:.3f})",
                    x,
                    y,
                    getMaterialName(cell.material_type),
                    net_force.x,
                    net_force.y,
                    velocity_change.x,
                    velocity_change.y,
                    cell.velocity.x,
                    cell.velocity.y);
            }
        }
    }
}

void World::processVelocityLimiting(double deltaTime)
{
    for (auto& cell : data.cells) {
        if (!cell.isEmpty()) {
            cell.limitVelocity(
                MAX_VELOCITY_PER_TIMESTEP,
                VELOCITY_DAMPING_THRESHOLD_PER_TIMESTEP,
                VELOCITY_DAMPING_FACTOR_PER_TIMESTEP,
                deltaTime);
        }
    }
}

void World::updateTransfers(double deltaTime)
{
    ScopeTimer timer(timers_, "update_transfers");

    // Clear previous moves.
    pending_moves_.clear();

    // Compute material moves based on COM positions and velocities.
    pending_moves_ = computeMaterialMoves(deltaTime);
}

std::vector<MaterialMove> World::computeMaterialMoves(double deltaTime)
{
    std::vector<MaterialMove> moves;

    for (uint32_t y = 0; y < data.height; ++y) {
        for (uint32_t x = 0; x < data.width; ++x) {
            Cell& cell = at(x, y);

            if (cell.isEmpty() || cell.isWall()) {
                continue;
            }

            // PHASE 2: Force-Based Movement Threshold.
            // Calculate cohesion and adhesion forces before movement decisions.
            WorldCohesionCalculator::CohesionForce cohesion;
            if (cohesion_bind_force_enabled_) {
                WorldCohesionCalculator cohesion_calc{};
                cohesion = cohesion_calc.calculateCohesionForce(*this, x, y);
            }
            else {
                cohesion = { 0.0, 0 }; // No cohesion resistance when disabled.
            }
            WorldAdhesionCalculator::AdhesionForce adhesion =
                adhesion_calculator_.calculateAdhesionForce(*this, x, y);

            // NEW: Calculate COM-based cohesion force.
            WorldCohesionCalculator::COMCohesionForce com_cohesion;
            if (physicsSettings.cohesion_strength > 0.0) {
                WorldCohesionCalculator com_cohesion_calc{};
                com_cohesion =
                    com_cohesion_calc.calculateCOMCohesionForce(*this, x, y, com_cohesion_range_);
            }
            else {
                com_cohesion = {
                    { 0.0, 0.0 }, 0.0, { 0.0, 0.0 }, 0, 0.0, 0.0, false
                }; // No COM cohesion when disabled.
            }

            // Apply strength multipliers to forces.
            double effective_adhesion_magnitude =
                adhesion.force_magnitude * physicsSettings.adhesion_strength;
            double effective_com_cohesion_magnitude =
                com_cohesion.force_magnitude * physicsSettings.cohesion_strength;

            // Store forces in cell for visualization.
            // Note: Cohesion force field is now repurposed in resolveForces() for damping info.
            cell.accumulated_adhesion_force =
                adhesion.force_direction * effective_adhesion_magnitude;
            cell.accumulated_com_cohesion_force =
                com_cohesion.force_direction * effective_com_cohesion_magnitude;

            // NOTE: Force calculation and resistance checking now handled in resolveForces().
            // This method only needs to handle material movement based on COM positions.

            // Debug: Check if cell has any velocity or interesting COM.
            Vector2d current_velocity = cell.velocity;
            Vector2d oldCOM = cell.com;
            if (current_velocity.length() > 0.01 || std::abs(oldCOM.x) > 0.5
                || std::abs(oldCOM.y) > 0.5) {
                spdlog::debug(
                    "Cell ({},{}) {} - Velocity: ({:.3f},{:.3f}), COM: ({:.3f},{:.3f})",
                    x,
                    y,
                    getMaterialName(cell.material_type),
                    current_velocity.x,
                    current_velocity.y,
                    oldCOM.x,
                    oldCOM.y);
            }

            // Update COM based on velocity (with proper deltaTime integration).
            Vector2d newCOM = cell.com + cell.velocity * deltaTime;

            // Enhanced: Check if COM crosses any boundary [-1,1] for universal collision detection.
            std::vector<Vector2i> crossed_boundaries =
                collision_calculator_.getAllBoundaryCrossings(newCOM);

            if (!crossed_boundaries.empty()) {
                spdlog::debug(
                    "Boundary crossings detected for {} at ({},{}) with COM ({:.2f},{:.2f}) -> {} "
                    "crossings",
                    getMaterialName(cell.material_type),
                    x,
                    y,
                    newCOM.x,
                    newCOM.y,
                    crossed_boundaries.size());
            }

            bool boundary_reflection_applied = false;

            for (const Vector2i& direction : crossed_boundaries) {
                Vector2i targetPos = Vector2i(x, y) + direction;

                if (isValidCell(targetPos)) {
                    // Create enhanced MaterialMove with collision physics and COM cohesion data.
                    MaterialMove move = collision_calculator_.createCollisionAwareMove(
                        *this,
                        cell,
                        at(targetPos),
                        Vector2i(x, y),
                        targetPos,
                        direction,
                        deltaTime,
                        com_cohesion);

                    // Debug logging for collision detection.
                    if (move.collision_type != CollisionType::TRANSFER_ONLY) {
                        spdlog::debug(
                            "Collision detected: {} vs {} at ({},{}) -> ({},{}) - Type: {}, "
                            "Energy: {:.3f}",
                            getMaterialName(move.material),
                            getMaterialName(at(targetPos).material_type),
                            x,
                            y,
                            targetPos.x,
                            targetPos.y,
                            static_cast<int>(move.collision_type),
                            move.collision_energy);
                    }

                    moves.push_back(move);
                }
                else {
                    // Hit world boundary - apply elastic reflection immediately.
                    spdlog::debug(
                        "World boundary hit: {} at ({},{}) direction=({},{}) - applying reflection",
                        getMaterialName(cell.material_type),
                        x,
                        y,
                        direction.x,
                        direction.y);

                    collision_calculator_.applyBoundaryReflection(cell, direction);
                    boundary_reflection_applied = true;
                }
            }

            // Always update the COM components that didn't cross boundaries.
            // This allows water to move horizontally even when hitting vertical boundaries.
            if (!boundary_reflection_applied) {
                // No reflections, update entire COM.
                cell.setCOM(newCOM);
            }
            else {
                // Reflections occurred. Update non-reflected components.
                Vector2d currentCOM = cell.com;
                Vector2d updatedCOM = currentCOM;

                // Check which boundaries were NOT crossed and update those components.
                bool x_reflected = false;
                bool y_reflected = false;

                for (const Vector2i& dir : crossed_boundaries) {
                    if (dir.x != 0) x_reflected = true;
                    if (dir.y != 0) y_reflected = true;
                }

                // Update components that didn't cross boundaries.
                if (!x_reflected && std::abs(newCOM.x) < 1.0) {
                    updatedCOM.x = newCOM.x;
                }
                if (!y_reflected && std::abs(newCOM.y) < 1.0) {
                    updatedCOM.y = newCOM.y;
                }

                cell.setCOM(updatedCOM);
            }
        }
    }

    return moves;
}

void World::processMaterialMoves()
{
    ScopeTimer timer(timers_, "process_moves");

    // Shuffle moves to handle conflicts randomly.
    static std::random_device rd;
    static std::mt19937 gen(rd());
    std::shuffle(pending_moves_.begin(), pending_moves_.end(), gen);

    for (const auto& move : pending_moves_) {
        Cell& fromCell = at(move.fromX, move.fromY);
        Cell& toCell = at(move.toX, move.toY);

        // Apply any pressure from excess that couldn't transfer.
        if (move.pressure_from_excess > 0.0) {
            // If target is a wall, pressure reflects back to source.
            if (toCell.material_type == MaterialType::WALL) {
                fromCell.setDynamicPressure(fromCell.dynamic_component + move.pressure_from_excess);

                spdlog::debug(
                    "Wall blocked transfer: source cell({},{}) pressure increased by {:.3f}",
                    move.fromX,
                    move.fromY,
                    move.pressure_from_excess);
            }
            else {
                // Normal materials receive the pressure.
                toCell.setDynamicPressure(toCell.dynamic_component + move.pressure_from_excess);

                spdlog::debug(
                    "Applied pressure from excess: cell({},{}) pressure increased by {:.3f}",
                    move.toX,
                    move.toY,
                    move.pressure_from_excess);
            }
        }

        // Check if materials should swap instead of colliding (if enabled).
        if (physicsSettings.swap_enabled) {
            Vector2i direction(move.toX - move.fromX, move.toY - move.fromY);
<<<<<<< HEAD

            // DEBUG: Log swap check for wood-related moves.
            if (fromCell.material_type == MaterialType::WOOD
                || toCell.material_type == MaterialType::WOOD) {
                spdlog::info(
                    "Swap check: {} at ({},{}) -> {} at ({},{})",
                    getMaterialName(fromCell.material_type),
                    move.fromX,
                    move.fromY,
                    getMaterialName(toCell.material_type),
                    move.toX,
                    move.toY);
            }

=======
>>>>>>> b255f77a
            if (collision_calculator_.shouldSwapMaterials(fromCell, toCell, direction, move)) {
                collision_calculator_.swapCounterMovingMaterials(fromCell, toCell, direction, move);
                continue; // Skip normal collision handling.
            }
        }

        // Handle collision during the move based on collision_type.
        if (move.collision_type != CollisionType::TRANSFER_ONLY) {
            auto log_level =
                (move.material == MaterialType::WOOD || toCell.material_type == MaterialType::WOOD)
                ? spdlog::level::info
                : spdlog::level::debug;
            spdlog::log(
                log_level,
                "Processing collision: {} vs {} at ({},{}) -> ({},{}) - Type: {}",
                getMaterialName(move.material),
                getMaterialName(toCell.material_type),
                move.fromX,
                move.fromY,
                move.toX,
                move.toY,
                static_cast<int>(move.collision_type));
        }

        // Track organism_id before transfer (in case source cell becomes empty).
        TreeId organism_id = fromCell.organism_id;

        switch (move.collision_type) {
            case CollisionType::TRANSFER_ONLY:
                collision_calculator_.handleTransferMove(*this, fromCell, toCell, move);
                break;
            case CollisionType::ELASTIC_REFLECTION:
                collision_calculator_.handleElasticCollision(fromCell, toCell, move);
                break;
            case CollisionType::INELASTIC_COLLISION:
                collision_calculator_.handleInelasticCollision(*this, fromCell, toCell, move);
                break;
            case CollisionType::FRAGMENTATION:
                collision_calculator_.handleFragmentation(*this, fromCell, toCell, move);
                break;
            case CollisionType::ABSORPTION:
                collision_calculator_.handleAbsorption(*this, fromCell, toCell, move);
                break;
        }

        // Record organism transfer if material had organism ownership.
        if (organism_id != 0 && move.collision_type == CollisionType::TRANSFER_ONLY) {
            // Transfer occurred - record it for TreeManager update.
            recordOrganismTransfer(
                move.fromX, move.fromY, move.toX, move.toY, organism_id, move.amount);
        }
    }

    pending_moves_.clear();

    // Notify TreeManager of all organism transfers for efficient tracking updates.
    if (!organism_transfers_.empty() && tree_manager_) {
        tree_manager_->notifyTransfers(organism_transfers_);
        organism_transfers_.clear();
    }
}

void World::recordOrganismTransfer(
    int fromX, int fromY, int toX, int toY, TreeId organism_id, double amount)
{
    organism_transfers_.push_back(
        OrganismTransfer{ Vector2i{ fromX, fromY }, Vector2i{ toX, toY }, organism_id, amount });
}

void World::setupBoundaryWalls()
{
    spdlog::info("Setting up boundary walls for World");

    // Top and bottom walls.
    for (uint32_t x = 0; x < data.width; ++x) {
        at(x, 0).replaceMaterial(MaterialType::WALL, 1.0);
        at(x, data.height - 1).replaceMaterial(MaterialType::WALL, 1.0);
    }

    // Left and right walls.
    for (uint32_t y = 0; y < data.height; ++y) {
        at(0, y).replaceMaterial(MaterialType::WALL, 1.0);
        at(data.width - 1, y).replaceMaterial(MaterialType::WALL, 1.0);
    }

    spdlog::info("Boundary walls setup complete");
}

// =================================================================.
// HELPER METHODS.
// =================================================================.

void World::pixelToCell(int pixelX, int pixelY, int& cellX, int& cellY) const
{
    // Convert pixel coordinates to cell coordinates.
    // Each cell is Cell::WIDTH x Cell::HEIGHT pixels.
    cellX = pixelX / Cell::WIDTH;
    cellY = pixelY / Cell::HEIGHT;
}

bool World::isValidCell(int x, int y) const
{
    return x >= 0 && y >= 0 && static_cast<uint32_t>(x) < data.width
        && static_cast<uint32_t>(y) < data.height;
}

size_t World::coordToIndex(uint32_t x, uint32_t y) const
{
    return y * data.width + x;
}

Vector2i World::pixelToCell(int pixelX, int pixelY) const
{
    return Vector2i(pixelX / Cell::WIDTH, pixelY / Cell::HEIGHT);
}

bool World::isValidCell(const Vector2i& pos) const
{
    return isValidCell(pos.x, pos.y);
}

size_t World::coordToIndex(const Vector2i& pos) const
{
    return coordToIndex(static_cast<uint32_t>(pos.x), static_cast<uint32_t>(pos.y));
}

// =================================================================.
// WORLD SETUP CONTROL METHODS.
// =================================================================.

// DEPRECATED: Wall management now handled by scenarios.
void World::setWallsEnabled(bool enabled)
{
    // Rebuild walls if needed.
    if (enabled) {
        setupBoundaryWalls();
    }
    else {
        // Clear existing walls by resetting boundary cells to air.
        for (uint32_t x = 0; x < data.width; ++x) {
            at(x, 0).clear();               // Top wall.
            at(x, data.height - 1).clear(); // Bottom wall.
        }
        for (uint32_t y = 0; y < data.height; ++y) {
            at(0, y).clear();              // Left wall.
            at(data.width - 1, y).clear(); // Right wall.
        }
    }
}

bool World::areWallsEnabled() const
{
    // Check if boundary cells are walls.
    return at(0, 0).isWall();
}

// Legacy pressure toggle methods removed - use physicsSettings directly.

void World::setHydrostaticPressureStrength(double strength)
{
    physicsSettings.pressure_hydrostatic_strength = strength;
    spdlog::info("Hydrostatic pressure strength set to {:.2f}", strength);
}

double World::getHydrostaticPressureStrength() const
{
    return physicsSettings.pressure_hydrostatic_strength;
}

void World::setDynamicPressureStrength(double strength)
{
    physicsSettings.pressure_dynamic_strength = strength;
    spdlog::info("Dynamic pressure strength set to {:.2f}", strength);
}

double World::getDynamicPressureStrength() const
{
    return physicsSettings.pressure_dynamic_strength;
}

std::string World::settingsToString() const
{
    std::stringstream ss;
    ss << "=== World Settings ===\n";
    ss << "Grid size: " << data.width << "x" << data.height << "\n";
    ss << "Gravity: " << physicsSettings.gravity << "\n";
    ss << "Hydrostatic pressure enabled: " << (isHydrostaticPressureEnabled() ? "true" : "false")
       << "\n";
    ss << "Dynamic pressure enabled: " << (isDynamicPressureEnabled() ? "true" : "false") << "\n";
    ss << "Pressure scale: " << physicsSettings.pressure_scale << "\n";
    ss << "Elasticity factor: " << physicsSettings.elasticity << "\n";
    ss << "Add particles enabled: " << (data.add_particles_enabled ? "true" : "false") << "\n";
    ss << "Walls enabled: " << (areWallsEnabled() ? "true" : "false") << "\n";
    ss << "Rain rate: " << getRainRate() /* stub */ << "\n";
    ss << "Left throw enabled: " << (isLeftThrowEnabled() ? "true" : "false") << "\n";
    ss << "Right throw enabled: " << (isRightThrowEnabled() ? "true" : "false") << "\n";
    ss << "Lower right quadrant enabled: " << (isLowerRightQuadrantEnabled() ? "true" : "false")
       << "\n";
    ss << "Cohesion COM force enabled: "
       << (physicsSettings.cohesion_strength > 0.0 ? "true" : "false") << "\n";
    ss << "Cohesion bind force enabled: " << (isCohesionBindForceEnabled() ? "true" : "false")
       << "\n";
    ss << "Adhesion enabled: " << (physicsSettings.adhesion_strength > 0.0 ? "true" : "false")
       << "\n";
    ss << "Air resistance enabled: " << (air_resistance_enabled_ ? "true" : "false") << "\n";
    ss << "Air resistance strength: " << air_resistance_strength_ << "\n";
    ss << "Material removal threshold: " << MIN_MATTER_THRESHOLD << "\n";
    return ss.str();
}

// DEPRECATED: WorldEventGenerator removed - scenarios now handle setup/tick directly.

// =================================================================
// JSON SERIALIZATION
// =================================================================

nlohmann::json World::toJSON() const
{
    // Automatic serialization via ReflectSerializer!
    return ReflectSerializer::to_json(data);
}

void World::fromJSON(const nlohmann::json& doc)
{
    // Automatic deserialization via ReflectSerializer!
    data = ReflectSerializer::from_json<WorldData>(doc);
    spdlog::info("World deserialized: {}x{} grid", data.width, data.height);
}

// Stub implementations for WorldInterface methods.
void World::onPreResize(uint32_t newWidth, uint32_t newHeight)
{
    spdlog::debug(
        "World::onPreResize: {}x{} -> {}x{}", data.width, data.height, newWidth, newHeight);
}

bool World::shouldResize(uint32_t newWidth, uint32_t newHeight) const
{
    return data.width != newWidth || data.height != newHeight;
}

// ADL functions for MotionState JSON serialization.
void to_json(nlohmann::json& j, World::MotionState state)
{
    switch (state) {
        case World::MotionState::STATIC:
            j = "STATIC";
            break;
        case World::MotionState::FALLING:
            j = "FALLING";
            break;
        case World::MotionState::SLIDING:
            j = "SLIDING";
            break;
        case World::MotionState::TURBULENT:
            j = "TURBULENT";
            break;
    }
}

void from_json(const nlohmann::json& j, World::MotionState& state)
{
    std::string str = j.get<std::string>();
    if (str == "STATIC") {
        state = World::MotionState::STATIC;
    }
    else if (str == "FALLING") {
        state = World::MotionState::FALLING;
    }
    else if (str == "SLIDING") {
        state = World::MotionState::SLIDING;
    }
    else if (str == "TURBULENT") {
        state = World::MotionState::TURBULENT;
    }
    else {
        throw std::runtime_error("Unknown MotionState: " + str);
    }
}

void World::spawnMaterialBall(MaterialType material, uint32_t centerX, uint32_t centerY)
{
    // Calculate radius as 15% of world width (diameter = 15% of width).
    double diameter = data.width * 0.15;
    double radius = diameter / 2.0;

    // Round up to ensure at least 1 cell for very small worlds.
    uint32_t radiusInt = static_cast<uint32_t>(std::ceil(radius));
    if (radiusInt < 1) {
        radiusInt = 1;
    }

    // Clamp center position to ensure ball fits within walls.
    // Walls occupy the outermost layer (x=0, x=width-1, y=0, y=height-1).
    // Valid interior range: [1, width-2] for x, [1, height-2] for y.
    uint32_t minX = 1 + radiusInt;
    uint32_t maxX = data.width >= 2 + radiusInt ? data.width - 1 - radiusInt : 1;
    uint32_t minY = 1 + radiusInt;
    uint32_t maxY = data.height >= 2 + radiusInt ? data.height - 1 - radiusInt : 1;

    // Clamp the provided center to valid range.
    uint32_t clampedCenterX = std::max(minX, std::min(centerX, maxX));
    uint32_t clampedCenterY = std::max(minY, std::min(centerY, maxY));

    // Only scan bounding box for efficiency.
    uint32_t scanMinX = clampedCenterX > radiusInt ? clampedCenterX - radiusInt : 0;
    uint32_t scanMaxX = std::min(clampedCenterX + radiusInt, data.width - 1);
    uint32_t scanMinY = clampedCenterY > radiusInt ? clampedCenterY - radiusInt : 0;
    uint32_t scanMaxY = std::min(clampedCenterY + radiusInt, data.height - 1);

    // Spawn a ball of material centered at the clamped position.
    for (uint32_t y = scanMinY; y <= scanMaxY; ++y) {
        for (uint32_t x = scanMinX; x <= scanMaxX; ++x) {
            // Calculate distance from center.
            int dx = static_cast<int>(x) - static_cast<int>(clampedCenterX);
            int dy = static_cast<int>(y) - static_cast<int>(clampedCenterY);
            double distance = std::sqrt(dx * dx + dy * dy);

            // If within radius, fill the cell.
            if (distance <= radius) {
                addMaterialAtCell(x, y, material, 1.0);
            }
        }
    }
}

} // namespace DirtSim<|MERGE_RESOLUTION|>--- conflicted
+++ resolved
@@ -542,8 +542,6 @@
 
                 // Store for visualization.
                 cell.accumulated_viscous_force = viscous_result.force;
-<<<<<<< HEAD
-=======
             }
         }
     }
@@ -555,19 +553,6 @@
 
             if (cell.isEmpty() || cell.isWall()) {
                 continue;
->>>>>>> b255f77a
-            }
-        }
-    }
-
-<<<<<<< HEAD
-    // Now resolve all accumulated forces directly (no damping).
-    for (uint32_t y = 0; y < data.height; ++y) {
-        for (uint32_t x = 0; x < data.width; ++x) {
-            Cell& cell = at(x, y);
-
-            if (cell.isEmpty() || cell.isWall()) {
-                continue;
             }
 
             // Get the total pending force (includes gravity, pressure, cohesion, adhesion,
@@ -578,25 +563,9 @@
             Vector2d velocity_change = net_force * deltaTime;
             cell.velocity += velocity_change;
 
-            // Debug logging (INFO for WOOD to track buoyancy issue).
-            if (net_force.magnitude() > 0.001) {
-                auto log_level = (cell.material_type == MaterialType::WOOD) ? spdlog::level::info
-                                                                            : spdlog::level::debug;
-                spdlog::log(
-                    log_level,
-=======
-            // Get the total pending force (includes gravity, pressure, cohesion, adhesion,
-            // friction, viscosity).
-            Vector2d net_force = cell.pending_force;
-
-            // Apply forces directly to velocity (no damping factor!).
-            Vector2d velocity_change = net_force * deltaTime;
-            cell.velocity += velocity_change;
-
             // Debug logging.
             if (net_force.magnitude() > 0.001) {
                 spdlog::debug(
->>>>>>> b255f77a
                     "Cell ({},{}) {} - Force: ({:.3f},{:.3f}), vel_change: ({:.3f},{:.3f}), "
                     "new_vel: ({:.3f},{:.3f})",
                     x,
@@ -851,23 +820,6 @@
         // Check if materials should swap instead of colliding (if enabled).
         if (physicsSettings.swap_enabled) {
             Vector2i direction(move.toX - move.fromX, move.toY - move.fromY);
-<<<<<<< HEAD
-
-            // DEBUG: Log swap check for wood-related moves.
-            if (fromCell.material_type == MaterialType::WOOD
-                || toCell.material_type == MaterialType::WOOD) {
-                spdlog::info(
-                    "Swap check: {} at ({},{}) -> {} at ({},{})",
-                    getMaterialName(fromCell.material_type),
-                    move.fromX,
-                    move.fromY,
-                    getMaterialName(toCell.material_type),
-                    move.toX,
-                    move.toY);
-            }
-
-=======
->>>>>>> b255f77a
             if (collision_calculator_.shouldSwapMaterials(fromCell, toCell, direction, move)) {
                 collision_calculator_.swapCounterMovingMaterials(fromCell, toCell, direction, move);
                 continue; // Skip normal collision handling.
@@ -876,12 +828,7 @@
 
         // Handle collision during the move based on collision_type.
         if (move.collision_type != CollisionType::TRANSFER_ONLY) {
-            auto log_level =
-                (move.material == MaterialType::WOOD || toCell.material_type == MaterialType::WOOD)
-                ? spdlog::level::info
-                : spdlog::level::debug;
-            spdlog::log(
-                log_level,
+            spdlog::debug(
                 "Processing collision: {} vs {} at ({},{}) -> ({},{}) - Type: {}",
                 getMaterialName(move.material),
                 getMaterialName(toCell.material_type),
